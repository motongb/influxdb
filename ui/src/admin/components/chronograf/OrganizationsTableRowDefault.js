import React, {PropTypes, Component} from 'react'
<<<<<<< HEAD

import SlideToggle from 'shared/components/SlideToggle'
=======
>>>>>>> b6616fc1

import Dropdown from 'shared/components/Dropdown'

import {USER_ROLES} from 'src/admin/constants/dummyUsers'

// This is a non-editable organization row, used currently for DEFAULT_ORG
class OrganizationsTableRowDefault extends Component {
<<<<<<< HEAD
  toggleWhitelistOnly = () => {
    const {organization, onToggleWhitelistOnly} = this.props
    onToggleWhitelistOnly(organization)
=======
  handleChooseDefaultRole = role => {
    const {organization, onChooseDefaultRole} = this.props
    onChooseDefaultRole(organization, role.name)
>>>>>>> b6616fc1
  }

  render() {
    const {organization} = this.props

<<<<<<< HEAD
=======
    const dropdownRolesItems = USER_ROLES.map(role => ({
      ...role,
      text: role.name,
    }))

>>>>>>> b6616fc1
    return (
      <div className="orgs-table--org">
        <div className="orgs-table--id">
          {organization.id}
        </div>
        <div className="orgs-table--name-disabled">
          {organization.name}
        </div>
<<<<<<< HEAD
        <div className="orgs-table--whitelist">
          <SlideToggle
            size="xs"
            active={organization.whitelistOnly}
            onToggle={this.toggleWhitelistOnly}
          />
        </div>
        <div className="orgs-table--default-role-disabled">
          {MEMBER_ROLE}
        </div>
=======
        <div className="orgs-table--default-role">
          <Dropdown
            items={dropdownRolesItems}
            onChoose={this.handleChooseDefaultRole}
            selected={organization.defaultRole}
            className="dropdown-stretch"
          />
        </div>
>>>>>>> b6616fc1
        <button
          className="btn btn-sm btn-default btn-square orgs-table--delete"
          disabled={true}
        >
          <span className="icon trash" />
        </button>
      </div>
    )
  }
}

const {func, shape, string} = PropTypes

OrganizationsTableRowDefault.propTypes = {
  organization: shape({
    id: string,
    name: string.isRequired,
  }).isRequired,
<<<<<<< HEAD
  onToggleWhitelistOnly: func.isRequired,
=======
  onChooseDefaultRole: func.isRequired,
>>>>>>> b6616fc1
}

export default OrganizationsTableRowDefault<|MERGE_RESOLUTION|>--- conflicted
+++ resolved
@@ -1,38 +1,30 @@
 import React, {PropTypes, Component} from 'react'
-<<<<<<< HEAD
 
 import SlideToggle from 'shared/components/SlideToggle'
-=======
->>>>>>> b6616fc1
-
 import Dropdown from 'shared/components/Dropdown'
 
 import {USER_ROLES} from 'src/admin/constants/dummyUsers'
 
 // This is a non-editable organization row, used currently for DEFAULT_ORG
 class OrganizationsTableRowDefault extends Component {
-<<<<<<< HEAD
   toggleWhitelistOnly = () => {
     const {organization, onToggleWhitelistOnly} = this.props
     onToggleWhitelistOnly(organization)
-=======
+  }
+
   handleChooseDefaultRole = role => {
     const {organization, onChooseDefaultRole} = this.props
     onChooseDefaultRole(organization, role.name)
->>>>>>> b6616fc1
   }
 
   render() {
     const {organization} = this.props
 
-<<<<<<< HEAD
-=======
     const dropdownRolesItems = USER_ROLES.map(role => ({
       ...role,
       text: role.name,
     }))
 
->>>>>>> b6616fc1
     return (
       <div className="orgs-table--org">
         <div className="orgs-table--id">
@@ -41,7 +33,6 @@
         <div className="orgs-table--name-disabled">
           {organization.name}
         </div>
-<<<<<<< HEAD
         <div className="orgs-table--whitelist">
           <SlideToggle
             size="xs"
@@ -49,10 +40,6 @@
             onToggle={this.toggleWhitelistOnly}
           />
         </div>
-        <div className="orgs-table--default-role-disabled">
-          {MEMBER_ROLE}
-        </div>
-=======
         <div className="orgs-table--default-role">
           <Dropdown
             items={dropdownRolesItems}
@@ -61,7 +48,6 @@
             className="dropdown-stretch"
           />
         </div>
->>>>>>> b6616fc1
         <button
           className="btn btn-sm btn-default btn-square orgs-table--delete"
           disabled={true}
@@ -80,11 +66,8 @@
     id: string,
     name: string.isRequired,
   }).isRequired,
-<<<<<<< HEAD
   onToggleWhitelistOnly: func.isRequired,
-=======
   onChooseDefaultRole: func.isRequired,
->>>>>>> b6616fc1
 }
 
 export default OrganizationsTableRowDefault